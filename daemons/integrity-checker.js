const chokidar = require("chokidar")
const EventEmitter = require("events")
const fs = require("fs/promises")
const { createReadStream } = require("fs")
const queue = require("async/queue")
const { basename, dirname, extname, relative, join } = require("path")
const { Dropbox } = require("dropbox")
const fsFns = require("../fsFns")
const dch = require("../dropbox-content-hasher")
const sodium = require("sodium-native")
const { verifyDetached, decryptAsymmetric, Hasher } = require("../crypto")
const {
    STREAM_CIPHER_CHUNK_SIZE,
    SIGNATURE_SIZE,
    FSP_ACCESS_TOKEN,
    POSTAL_BOX_SHARED,
    CAPABILITY_TYPE_VERIFY,
    BASE_DIR,
    DAEMON_CONTENT_REVISION_STORE_PATH
} = require("../constants")
const debounce = require("debounce")
const { sleep } = require("../util.js")
const RevisionStore = require("./SetStore")
const dbx = new Dropbox({ accessToken: FSP_ACCESS_TOKEN })

/// IntegrityChecker reacts to changes on 'watchPath' (intended to be the FSP directory)
/// and verifies each change against 'predicate'.
/// If a changed file doesn't satisfy 'predicate', the changed file is restored
/// to its latest revision which satisfies 'predicate'.
/// Throughout its lifetime, relevant events are emitted for the caller to listen to.
class IntegrityChecker extends EventEmitter {
    // EVENT NAMES
    static READY = "ready"
    static CHANGE = "change"
    static NO_CONFLICT = "no-conflict"
    static CONFLICT_FOUND = "conflict-found"
    static CONFLICT_RESOLUTION_FAILED = "conflict-resolution-failed"
    static CONFLICT_RESOLUTION_SUCCEEDED = "conflict-resolution-succeeded"
    static EQUIVALENT_CONFLICT_IS_PENDING = "equivalent-conflict-is-pending"
    static ADD_CAPABILITY = "add-capability"
    static ADD_CAPABILITY_FAILED = "add-capability-failed"

    constructor(watchPath, keyring, username) {
        super()
        this._watchPath = watchPath
        this._keyring = keyring
        this._username = username
        this._invalidRevisionsStore = new RevisionStore(DAEMON_CONTENT_REVISION_STORE_PATH)
        this.debouncers = new Map() // maps from localPath to debouce

        // setup watcher
        this._watcher = chokidar.watch(watchPath, {
            ignored: function (path) {
                path = path.trim()
                return (
                    path.match(/(^|[\/\\])\../) || // ignore dot-files and ephemeral files creates by the system
                    basename(dirname(path)).split(".").length > 2 || // eg "file3.txt.sb-ab52335b-BlLaP1/file3.txt"
                    (basename(path).split(".").length > 2 && extname(path) !== ".deleted") || // eg "/milky-way-nasa.jpg.sb-ab52335b-jqZvPa/milky-way-nasa.jpg.sb-ab52335b-j7X3TY"
                    (path.includes("/users/") && !(path.includes("/users/" + this._username) || path.includes(POSTAL_BOX_SHARED))) || // ignore all postal boxes except for your own postal box and the shared postal box
                    basename(path) === "Icon"
                )
            }.bind(this),
            persistent: true // indicates that chokidar should continue the process as long as files are watched
        })
        // Chokiar emits 'add' for all existing files in the watched directory
        // To only watch for future changes, we only add our 'add' listener after
        // the initial scan has occured.
        this._watcher.on("ready", async () => {
            this._watcher.on("add", this._onAdd.bind(this))
            this._watcher.on("change", this._onChange.bind(this))
            this._watcher.on("unlink", this._onUnlink.bind(this))
            this.emit(IntegrityChecker.READY)

            // check the shared postal box for capabilities
            try {
                const sharedPostalBoxPaths = (await fs.readdir(join(BASE_DIR, POSTAL_BOX_SHARED))).map(p => join(BASE_DIR, POSTAL_BOX_SHARED, p))

                for (const p of sharedPostalBoxPaths) {
                    await this._checkSharedPostalBox(p)
                }
            } catch {}
        })

        // We use a job-queue for the rollback-jobs.
        // Jobs are 'push'ed onto the queue and handled by a single worker.
        // The worker (the callback below) restores the invalid file to its latest valid state
        this._jobQueue = queue(async job => {
            if (this._equivalentJobIsPending(job)) return this.emit(IntegrityChecker.EQUIVALENT_CONFLICT_IS_PENDING, job)

            const { localPath, remotePath, eventType } = job
            let verified = await this._verify(job)

            if (verified && (eventType === "unlink" || extname(remotePath) === ".deleted")) {
                // We dont need to consider replay attacks for a delete-operation,
                // since they (i.e. 'file.txt' and 'file.txt.deleted') make the end of life
                // for that file.
                // => they are always required to be the newest revision for that file
                // => they cannot make a replay when they are already the newest revision
                return this.emit(IntegrityChecker.NO_CONFLICT, job)
            }

            let contentHash = undefined
            try {
                contentHash = await dropboxContentHash(localPath)
            } catch {
                // localpath has been deleted
                this.emit(IntegrityChecker.CONFLICT_FOUND, job)
                // Restore to to the newest revision
                const response = await dbx.filesListRevisions({ path: remotePath })
                const newest = response.result.entries[0]
                await retry(
                    async () => await dbx.filesRestore({ path: remotePath, rev: newest.rev }),
                    response => response.status === 200
                )
                return this.emit(IntegrityChecker.CONFLICT_RESOLUTION_SUCCEEDED, job)
            }

            const response = await retry(
                async () => await dbx.filesListRevisions({ path: remotePath }),
                response => !!response.result.entries.find(r => r.content_hash === contentHash) // returns 'true' if a revision matches 'contentHash' else 'false'
            )

            const revs = response.result.entries
            const rxIndex = revs.findIndex(r => r.content_hash === contentHash)
            const rx = revs[rxIndex]

            if (verified) {
                // check against replay attacks
                const ryIndex = revs.findIndex(r => r.content_hash === rx.content_hash && r.rev !== rx.rev)

                if (ryIndex !== -1) {
                    // Found an earlier revision with content hash matching the current
                    const seq = revs.slice(rxIndex + 1, ryIndex) // the list of revisions inbetween the

                    for (const rz of seq) {
                        const fileContent = (await dbx.filesDownload({ path: "rev:" + rz.rev })).result.fileBinary
                        let verified = await this._verify({ localPath, remotePath, eventType, contents: fileContent })

                        if (verified) {
                            // rx may be a replay.
                            const rzIndex = revs.findIndex(r => r.rev === rz.rev)
                            const tail = revs.slice(rzIndex + 1) // the revs starting just after 'rz'
                            const rw = tail.find(r => r.content_hash === rz.content_hash)

                            if (!rw) {
                                this.emit(IntegrityChecker.CONFLICT_FOUND, job)

                                await retry(
                                    // retry restore until it succeeeds (max 10 retries)
                                    async () => await dbx.filesRestore({ path: remotePath, rev: rz.rev }),
                                    response => response.status === 200
                                )

                                return this.emit(IntegrityChecker.CONFLICT_RESOLUTION_SUCCEEDED, job)
                            } else {
                                return this.emit(IntegrityChecker.NO_CONFLICT, job)
                            }
                        } else {
                            await this._invalidRevisionsStore.add(remotePath, rz.rev)
                        }
                    }
                }
                return this.emit(IntegrityChecker.NO_CONFLICT, job)
            } else {
                this.emit(IntegrityChecker.CONFLICT_FOUND, job)
                await this._invalidRevisionsStore.add(remotePath, rx.rev)

                const newestValidRevision = revs.slice(rxIndex + 1).find(async (r) => {
                    let found = await this._invalidRevisionsStore.has(remotePath, r.rev)
                    return !found
                })

                await retry(
                    // retry restore until it succeeeds (max 10 retries)
<<<<<<< HEAD
                    async () => await dbx.filesRestore({ path: remotePath, rev: newestValidRevisionID }),
                    response => response.status === 200
                )
=======
                    fn: async () => await dbx.filesRestore({ path: remotePath, rev: newestValidRevision.rev }),
                    until: response => response.status === 200
                })
>>>>>>> c336c02e

                this.emit(IntegrityChecker.CONFLICT_RESOLUTION_SUCCEEDED, job)
            }
        })

        // This is called if any worker fails (e.g throws an error)
        this._jobQueue.error((error, job) => {
            console.trace()
            this.emit(IntegrityChecker.CONFLICT_RESOLUTION_FAILED, { error, ...job })
        })
    }

    async stopWatching() {
        await this._watcher.close()
    }

    async _verify({ localPath, remotePath, eventType, contents }) {
        if (extname(localPath) === ".deleted" && eventType === "unlink") return false // we dont allow .deleted files to be deleted

        const verifyCapability = await this._keyring.getCapabilityWithPathAndType(remotePath, "verify")
        if (!verifyCapability) return true // we accept files we cannot check.

        try {
            if (eventType === "unlink" || extname(localPath) === ".deleted") {
                // step 1)
                // A valid delete follows the schema:
                //      <signature(remote-path)>
                // Thus we accept the file-delete iff
                // 1) the signature is present
                // 2) the signed message is the remote path of the file

                const localPathWithDeleteMark = extname(localPath) === ".deleted" ? localPath : localPath + ".deleted"
                const remotePathWithoutDeletedMark = extname(remotePath) === ".deleted" ? remotePath.replace(".deleted", "") : remotePath
                const signature = contents ?? (await fs.readFile(localPathWithDeleteMark))
                const verified = verifyDetached(signature, Buffer.from(remotePathWithoutDeletedMark), verifyCapability.key)

                return verified
            } else {
                // is a regular write-operation: verify the signature
                // compute the hash of the content
                if (contents) {
                    const hash = await ciphertextHashContent(contents)
                    const signature = contents.subarray(0, sodium.crypto_sign_BYTES)
                    const verified = verifyDetached(signature, hash, verifyCapability.key)
                    return verified
                } else {
                    const hash = await ciphertextHash(localPath)
                    const signature = Buffer.alloc(sodium.crypto_sign_BYTES)
                    const fd = await fsFns.open(localPath, "r")
                    await fsFns.read(fd, signature, 0, signature.length, 0)
                    const verified = verifyDetached(signature, hash, verifyCapability.key)
                    return verified
                }
            }
        } catch (error) {
            // -2 : file does not exist => file must have been deleted => cannot be verified
            if (error.errno === -2) {
                return false
            }

            throw error
        }
    }

    /** Checks if the modified file at 'localPath' satisfies the predicate given in the constructor
     *  If not, the file at 'localPath' is restored to the latest revision which satisfy 'predicate'.
     *
     * @param {string} localPath
     */
    async _pushJob({ localPath, ...opts }) {
        const remotePath = this._remotePath(localPath)
        const job = { localPath, remotePath, ...opts }
        this._jobQueue.push(job)
    }

    // Performance optimization: If an equivalent job is already pending,
    // then it will perform the rollback that this job requests.
    // Thus this job is reduntant and we can mark it as completed prematurely.
    // This is purely a performance optimization.
    _equivalentJobIsPending({ remotePath }) {
        const pendingJobs = [...this._jobQueue]
        return pendingJobs.some(job => job.remotePath === remotePath)
    }

    _onAdd(localPath) {
        if (localPath.includes("/users/" + this._username)) {
            this._checkOwnPostalbox(localPath)
        } else if (localPath.includes(POSTAL_BOX_SHARED)) {
            this._checkSharedPostalBox(localPath)
        } else {
            this._debouncePushJob({ localPath, eventType: "add" })
        }
    }

    _onChange(localPath) {
        if (localPath.includes("/users/" + this._username) || localPath.includes(POSTAL_BOX_SHARED)) return // ignore changes made in ones own or shared postal box
        this._debouncePushJob({ localPath, eventType: "change" })
    }

    _onUnlink(localPath) {
        if (localPath.includes("/users/" + this._username) || localPath.includes(POSTAL_BOX_SHARED)) return // ignore changes made in ones own or shared postal box
        this._debouncePushJob({ localPath, eventType: "unlink" })
    }

    _debouncePushJob({ localPath, eventType }) {
        if (!this.debouncers.has(localPath)) this.debouncers.set(localPath, debounce(this._pushJob.bind(this), 3000))
        const debounced = this.debouncers.get(localPath)
        this.emit(IntegrityChecker.CHANGE, { remotePath: this._remotePath(localPath), localPath, eventType })
        debounced({ localPath, eventType })
    }

    async _checkSharedPostalBox(localPath) {
        try {
            const content = await fs.readFile(localPath)
            const capability = JSON.parse(content)
            // check if the keyring already contains the capability
            const existing = await this._keyring.getCapabilityWithPathAndType(capability.path, CAPABILITY_TYPE_VERIFY)
            if (!existing) {
                await this._keyring.addCapability(capability)
                this.emit(IntegrityChecker.ADD_CAPABILITY, { localPath, remotePath: this._remotePath(localPath), capability })
            }
        } catch (error) {
            this.emit(IntegrityChecker.ADD_CAPABILITY_FAILED, { localPath, remotePath: this._remotePath(localPath), error })
        }
    }

    async _checkOwnPostalbox(localPath) {
        try {
            const { sk, pk } = await this._keyring.getUserKeyPair()
            const content = await fs.readFile(localPath)
            const decrypted = decryptAsymmetric(content, pk, sk)
            const capabilities = JSON.parse(decrypted)

            for (const capability of capabilities) {
                await this._keyring.addCapability(capability)
                this.emit(IntegrityChecker.ADD_CAPABILITY, { localPath, remotePath: this._remotePath(localPath), capability })
            }
        } catch (error) {
            this.emit(IntegrityChecker.ADD_CAPABILITY_FAILED, { localPath, remotePath: this._remotePath(localPath), error })
        }
    }

    _remotePath(localPath) {
        return "/" + relative(this._watchPath, localPath)
    }
}

// A hash of the entire file content computed in the same way that Dropbox
// computes their 'content_hash'.
async function dropboxContentHash(localPath) {
    return new Promise((resolve, reject) => {
        //TODO: lock while hashing?
        const hasher = dch.create()
        const stream = createReadStream(localPath)
        stream.on("data", data => hasher.update(data))
        stream.on("end", () => resolve(hasher.digest("hex")))
        stream.on("error", err => reject(err))
    })
}

async function ciphertextHashContent(contents) {
    const hasher = new Hasher()

    // Compute hash of entire file except the signature in the
    // same block size as they were written.
    const cipherSize = contents.length - SIGNATURE_SIZE
    const chunkCount = Math.ceil(cipherSize / STREAM_CIPHER_CHUNK_SIZE)
    const offset = SIGNATURE_SIZE

    let read = 0
    for (let chunkIndex = 0; chunkIndex < chunkCount; chunkIndex++) {
        const start = chunkIndex * STREAM_CIPHER_CHUNK_SIZE + offset
        const blockSize = Math.min(STREAM_CIPHER_CHUNK_SIZE, cipherSize - read)
        const block = contents.subarray(start, start + blockSize)
        hasher.update(block)
        read += blockSize
    }

    return hasher.final()
}

// A hash of the content computed in the same way that we compute the hash in FUSE
async function ciphertextHash(localPath) {
    const hasher = new Hasher()
    const fd = await fsFns.open(localPath, "r")

    // Compute hash of entire file except the signature in the
    // same block size as they were written.
    const cipherSize = (await fsFns.fstat(fd)).size - SIGNATURE_SIZE
    const chunkCount = Math.ceil(cipherSize / STREAM_CIPHER_CHUNK_SIZE)
    const offset = SIGNATURE_SIZE

    let read = 0
    for (let chunkIndex = 0; chunkIndex < chunkCount; chunkIndex++) {
        const start = chunkIndex * STREAM_CIPHER_CHUNK_SIZE + offset
        const blockSize = Math.min(STREAM_CIPHER_CHUNK_SIZE, cipherSize - read)
        const block = Buffer.alloc(blockSize)
        await fsFns.read(fd, block, 0, block.length, start)
        hasher.update(block)
        read += blockSize
    }

    return hasher.final()
}

/**
 * 
 * @param {*} fn - function to be retried
 * @param {*} until - function that determines if invocation was successful
 * @param {*} retries - number of times to retry before giving up
 * @returns 
 */
async function retry(fn, until, retries = 10) {
    if (retries === 0) throw new Error(`Retry of fn ${fn.name ?? fn} failed`)
    try {
        const res = await fn()
        if (until(res)) return res
        throw new Error("is caught below")
    } catch (error) {
        await sleep(1000)
        return await retry(fn, until, retries - 1)
    }
}

module.exports = IntegrityChecker<|MERGE_RESOLUTION|>--- conflicted
+++ resolved
@@ -172,15 +172,9 @@
 
                 await retry(
                     // retry restore until it succeeeds (max 10 retries)
-<<<<<<< HEAD
-                    async () => await dbx.filesRestore({ path: remotePath, rev: newestValidRevisionID }),
+                    async () => await dbx.filesRestore({ path: remotePath, rev: newestValidRevision.rev }),
                     response => response.status === 200
                 )
-=======
-                    fn: async () => await dbx.filesRestore({ path: remotePath, rev: newestValidRevision.rev }),
-                    until: response => response.status === 200
-                })
->>>>>>> c336c02e
 
                 this.emit(IntegrityChecker.CONFLICT_RESOLUTION_SUCCEEDED, job)
             }
