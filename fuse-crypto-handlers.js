<<<<<<< HEAD
const fs = require('fs/promises')
=======
const fs = require('fs')
const fsP = require('fs/promises')
>>>>>>> 45dedd0a
const crypto = require('./crypto')
const util = require('util')
class FSError extends Error {
    constructor(code) {
        super()
        this.code = code
    }
}

function callbackify(fn) {
    const SUCCESS = 0
    var fnLength = fn.length
    return function () {
        var args = [].slice.call(arguments)
        var ctx = this
        if (args.length === fnLength + 1 &&
            typeof args[fnLength] === 'function') {
            // callback mode
            var cb = args.pop()
            fn.apply(this, args)
                .then(function (val) {
                    console.log("Calling CB with res: ", val)
                    cb.call(ctx, SUCCESS, val)
                })
                .catch(function (err) {
                    let code = -1
                    console.log("Calling CB with err: ", err)
                    if (err instanceof FSError) {
                        code = err.code
                    }

                    cb.call(ctx, code)
                })
            return
        }
        // promise mode
        return fn.apply(ctx, arguments)
    }
}

class KeyProvider {
    constructor() {
        this._keymap = new Map()
    }

    getKeyForPath(path) {
        if (!this._keymap.has(path)) this._keymap.set(path, crypto.makeSymmetricKey()) // create new key for path if existing key doesnt exist
        return this._keymap.get(path)
    }
}

function insertInto(source, target, position, length) {
    const headSlice = source.slice(0, position)
    const tailSlice = source.slice(position)
    const truncatedTarget = target.slice(0, length)
    return Buffer.concat([headSlice, truncatedTarget, tailSlice])
}

function readNonceAtPath(path, cb) {
    // Read out the nonce of the file.
    const nonceReadStream = fs.createReadStream(path, { start: 0, end: crypto.NONCE_LENGTH })

    // Wait for the stream to be readable, otherwise '.read' is invalid.
    nonceReadStream.on('readable', () => {
        const nonce = nonceReadStream.read(crypto.NONCE_LENGTH)
        nonceReadStream.close() // close stream to ensure on('readable') is not called multiple times
        if (!nonce || nonce.length !== crypto.NONCE_LENGTH) cb(null) // An error occured.
        else cb(nonce)
    })
}

function computeReadWindow(position, length) {
    const firstBlockOffset = position % crypto.STREAM_BLOCK_SIZE
    return {                                                        // Offset the stream with 'NONCE_LENGTH' to skip the prepended nonce.
        start: crypto.NONCE_LENGTH + position - firstBlockOffset,   // Subtract the offset of the first-block to make the readstream start at beginning of first block.
        windowLength: firstBlockOffset + length
    }
}

async function readNonceInFile(file) {
    const nonce = Buffer.alloc(crypto.NONCE_LENGTH)
    await file.read(nonce, 0, crypto.NONCE_LENGTH, 0) // fill 'nonce' with the first 'NONCE_LENGTH' bytes of 'file
    return nonce
}

async function readCipherInFile(file, position, length) {
    const { start, windowLength } = computeReadWindow(position, length)
    const cipher = Buffer.alloc(windowLength)
    await file.read(cipher, 0, windowLength, start)
    return cipher
}

const keyProvider = new KeyProvider()

const handlers = {
    init(cb) { },

    access(path, mode, cb) {
        fs.access(path, mode, (err) => {
            if (err) cb(1) //mark failed. TODO: Use proper error code
            else cb(0) // success
        })
    },

    statfs(path, cb) {
        // TODO: What is the difference between 'statfs' and 'getattr'?
        // TODO: Unsure if this is a proper implementation
        fs.stat(path, (err, stat) => {
            if (err || !stat.isDirectory()) cb(1)
            else cb(0, stat)
        })
    },

    getattr(path, cb) {
        fs.stat(path, (err, stat) => {
            if (err) cb(1) // return error code. TODO: Use proper error code
            else cb(0, stat)
        })
    },

    fgetattr(path, fd, cb) {
        fs.fstat(fd, (err, stat) => {
            if (err) cb(1)
            else cb(0, stat)
        })
    },

    //TODO: Performance optimisation. Write to in-mem buffer instead of directly to disk. Then use 'flush' to store the in-mem buffer on disk.
    flush(path, fd, cb) { },

    fsync(path, fd, datasync, cb) {
        fs.fsync(fd, (err) => {
            if (err) cb(1)
            else cb(0)
        })
    },

    //TODO: Different implementation of 'fsync' and fsyncdir'?
    fsyncdir(path, fd, datasync, cb) { },

    readdir(path, cb) {
        fs.readdir(path, (err, fileNames) => {
            if (err) cb(1) // mark error. TODO: Use proper error
            else cb(0, fileNames)
        })
    },

    truncate(path, size, cb) {
        fs.truncate(path, size, (err) => {
            if (err) cb(1)
            else cb(0)
        })
    },

    ftruncate(path, fd, size, cb) {
        fs.ftruncate(fd, size, (err) => {
            if (err) cb(1)
            else cb(0)
        })
    },

    readLink(path, cb) {
        fs.readlink(path, (err, link) => {
            if (err) cb(1)
            else cb(0, link)
        })
    },

    chown(path, uid, gid, cb) {
        fs.chown(path, uid, gid, (err) => {
            if (err) cb(1)
            else cb(0)
        })
    },

    chmod(path, mode, cb) {
        fs.chmod(path, mode, (err) => {
            if (err) cb(1)
            else cb(0)
        })
    },

    mknod(path, mode, deb, cb) { },
    setxattr(path, name, value, position, flags, cb) { },
    getxattr(path, name, position, cb) { },
    listxattr(path, name, cb) { },
    removexattr(path, name, cb) { },

    open(path, flags, cb) {
        fs.open(path, flags, (err, fd) => {
            if (err) cb(1) // mark failed. TODO: Use proper error
            else cb(0, fd)
        })
    },

    //TODO: Should 'flags' be used for something?
    opendir(path, flags, cb) {
        fs.opendir(path, (err, dir) => {
            if (err) cb(1) // mark failed. TODO: Use proper error
            else (0, dir)
        })
    },

    // write content into 'buffer' to be read by the caller
    // TODO: Optimization: Instead of creating the readstream at each call, only open the file once and close when the end of the file is reached
    // TODO: Does the readstream close itself when the end its end is reached?
<<<<<<< HEAD
    read: async function (path, fd, buffer, length, position) {
        const stat = await fs.stat(path)
        const file = await fs.open(path, "r")
        if (position >= stat.size - crypto.NONCE_LENGTH) {
            //TODO handle invalid read properly
        }

        const key = keyProvider.getKeyForPath(path)
        const nonce = await readNonceInFile(file)
        const cipher = await readCipherInFile(file, position, length)
        const plain = crypto.decryptSlice2(cipher, nonce, key, position, length)
        plain.copy(buffer) // copy 'plain' into buffer
        return plain.length

        // fs.stat(path, (err, stats) => {
        //     if (err) return cb(0) // Error occured. Mark file as read //TODO: Use proper error code?

        //     // Check if caller tries to read from a position after the file content.
        //     // Note that 'stats.size' includes the prepended buffer. Must be subtracted.
        //     if (position >= stats.size - crypto.NONCE_LENGTH) return cb(0) // Reached end of file. Mark 0 bytes written to 'buffer'

        //     readNonceAtPath(path, (nonce) => {
        //         if (!nonce) return cb(0) // An error occured. Mark 0 bytes written to 'buffer'

        //         // Create a readstream only for the relevant slice of 'cipher'.
        //         // The readstream must start reading from the beginning of the first block of the cipher for the decryption to be valid.
        //         const firstBlockOffset = position % crypto.STREAM_BLOCK_SIZE
        //         const opts = {                                                          // Offset the stream with 'NONCE_LENGTH' to skip the prepended nonce.
        //             start: crypto.NONCE_LENGTH + position - firstBlockOffset,           // Subtract the offset of the first-block to make the readstream start at beginning of first block.
        //             end:   crypto.NONCE_LENGTH + position + firstBlockOffset + length   // Add the offset of the first block to counter the subtraction in 'start'. Otherwise the stream-length would be too short.
        //         }
        //         const cipherReadStream = fs.createReadStream(path, opts)

        //         // Wait for the stream to be readable, otherwise '.read' is invalid.
        //         cipherReadStream.on('readable', () => {
        //             // 'content' may be shorter than 'length' when near the end of the stream.
        //             // The stream returns 'null' when the end is reached
        //             const cipher = cipherReadStream.read() // Read the stream
        //             cipherReadStream.close() // close stream to ensure on('readable') is not called multiple times
        //             if (!cipher || cipher.length === 0) return cb(0) // end of file reached

        //             // Decrypt the file-content
        //             const key = keyProvider.getKeyForPath(path)
        //             const plain = crypto.decryptSlice2(cipher, nonce, key, position, length)

        //             plain.copy(buffer) // copy 'plain' into buffer
        //             cb(plain.length) // return number of bytes written to 'buffer'
        //         })
        //     })
        // })
=======
    read: function (path, fd, buffer, length, position, cb) {
        fs.stat(path, (err, stats) => {
            if (err) return cb(0) // Error occured. Mark file as read //TODO: Use proper error code?

            // Check if caller tries to read from a position after the file content.
            // Note that 'stats.size' includes the prepended buffer. Must be subtracted.
            if (position >= stats.size - crypto.NONCE_LENGTH) return cb(0) // Reached end of file. Mark 0 bytes written to 'buffer'

            readNonceAtPath(path, (nonce) => {
                if (!nonce) return cb(0) // An error occured. Mark 0 bytes written to 'buffer'

                // Create a readstream only for the relevant slice of 'cipher'.
                // The readstream must start reading from the beginning of the first block of the cipher for the decryption to be valid.
                const firstBlockOffset = position % crypto.STREAM_BLOCK_SIZE
                const opts = {                                                          // Offset the stream with 'NONCE_LENGTH' to skip the prepended nonce.
                    start: crypto.NONCE_LENGTH + position - firstBlockOffset,           // Subtract the offset of the first-block to make the readstream start at beginning of first block.
                    end: crypto.NONCE_LENGTH + position + firstBlockOffset + length   // Add the offset of the first block to counter the subtraction in 'start'. Otherwise the stream-length would be too short.
                }
                const cipherReadStream = fs.createReadStream(path, opts)

                // Wait for the stream to be readable, otherwise '.read' is invalid.
                cipherReadStream.on('readable', () => {
                    // 'content' may be shorter than 'length' when near the end of the stream.
                    // The stream returns 'null' when the end is reached
                    const cipher = cipherReadStream.read() // Read the stream
                    cipherReadStream.close() // close stream to ensure on('readable') is not called multiple times
                    if (!cipher || cipher.length === 0) return cb(0) // end of file reached

                    // Decrypt the file-content
                    const key = keyProvider.getKeyForPath(path)
                    const plain = crypto.decryptSlice2(cipher, nonce, key, position, length)

                    plain.copy(buffer) // copy 'plain' into buffer
                    cb(plain.length) // return number of bytes written to 'buffer'
                })
            })
        })
>>>>>>> 45dedd0a
    },

    readP: async function (path, fd, buffer, length, position) {
        return new Promise((resolve, reject) => {
            this.read(path, fd, buffer, length, position, (err) => {
                console.log("Read res", err)
                if (err && err < 0) {
                    reject(err)
                    return
                }

                const readLength = err

                resolve(readLength)

            })
        })
    },

    // Encrypts before writing to disk. Each write-call re-encrypts the file at 'path' using a fresh nonce.
    // Assumes the file at 'path' already exists
    write: async function (path, fd, buffer, length, position) {
        const key = keyProvider.getKeyForPath(path)

        const stat = await fsP.stat(path)

        if (stat.size === 0) {
            // nothing to decrypt
            const nonce = crypto.makeNonce()
            const ic = 0
            const cipher = crypto.streamXOR(buffer, nonce, ic, key)
            const nonceAndCipher = Buffer.concat([nonce, cipher])

            await fsP.writeFile(path, nonceAndCipher)
            return cipher.length
        } else {
            // We need to decrypt the existing content of file at 'path',
            // add the new write and re-encrypt it all under a new nonce

            // Read all of the existing content into 'readBuffer'
            const readBuffer = Buffer.alloc(stat.size - crypto.NONCE_LENGTH)
            const readLength = await this.readP(path, fd, readBuffer, readBuffer.length, 0)

            if (readLength !== readBuffer.length) throw new FSError(-1) // read-error occured. TODO: use proper error code
            if (position > readBuffer.length) throw new FSError(-1) // We try to write 'buffer' into a 'position' in 'readBuffer' that does not exist. TODO: Unsure how to handle this case yet.
            // insert 'buffer' into the 'readBuffer' at position
            const updatedReadBuffer = insertInto(readBuffer, buffer, position, length)

            // Encrypt using a fresh nonce
            const nonce = crypto.makeNonce()
            const ic = 0 // We start from 0 since the entire buffer is re-encrypted
            const cipher = crypto.streamXOR(updatedReadBuffer, nonce, ic, key)

            // prepend nonce
            const nonceAndCipher = Buffer.concat([nonce, cipher])

            // write to 'path'
            await fsP.writeFile(path, nonceAndCipher)
            return length
        }
    },

    release(path, fd, cb) {
        fs.close(fd, (err) => {
            if (err) cb(1)
            else cb(0)
        })
    },

    releasedir(path, fd, cb) {
        this.release(path, fd, cb) //TODO: Is this okay? If not, what are the differences?
    },

    create(path, mode, cb) {
        fs.open(path, 'wx+', mode, (err, fd) => { // 'wx+': Open file for reading and writing. Creates file but fails if the path exists.
            if (err) cb(1)
            else cb(0)
        })
    },

    utimens(path, atime, mtime, cb) { },
    unlink(path, cb) { },
    rename(src, dest, cb) { },

    link(src, dest, cb) {
        fs.link(src, dest, (err) => {
            if (err) cb(1)
            else cb(0)
        })
    },

    symlink(src, dest, cb) {
        fs.symlink(dest, src, (err) => {
            if (err) cb(1)
            else cb(0)
        })
    },

    mkdir(path, mode, cb) {
        fs.mkdir(path, { recursive: false, mode: mode }, (err) => {
            if (err) cb(1)
            else cb(0)
        })
    },

    rmdir(path, cb) {
        fs.rmdir(path, (err) => {
            if (err) cb(1)
            else cb(0)
        })
    }
}

<<<<<<< HEAD
handlers.read = 
=======
handlers.write = callbackify(handlers.write)
>>>>>>> 45dedd0a

module.exports = handlers<|MERGE_RESOLUTION|>--- conflicted
+++ resolved
@@ -1,9 +1,5 @@
-<<<<<<< HEAD
-const fs = require('fs/promises')
-=======
 const fs = require('fs')
 const fsP = require('fs/promises')
->>>>>>> 45dedd0a
 const crypto = require('./crypto')
 const util = require('util')
 class FSError extends Error {
@@ -210,7 +206,6 @@
     // write content into 'buffer' to be read by the caller
     // TODO: Optimization: Instead of creating the readstream at each call, only open the file once and close when the end of the file is reached
     // TODO: Does the readstream close itself when the end its end is reached?
-<<<<<<< HEAD
     read: async function (path, fd, buffer, length, position) {
         const stat = await fs.stat(path)
         const file = await fs.open(path, "r")
@@ -261,45 +256,6 @@
         //         })
         //     })
         // })
-=======
-    read: function (path, fd, buffer, length, position, cb) {
-        fs.stat(path, (err, stats) => {
-            if (err) return cb(0) // Error occured. Mark file as read //TODO: Use proper error code?
-
-            // Check if caller tries to read from a position after the file content.
-            // Note that 'stats.size' includes the prepended buffer. Must be subtracted.
-            if (position >= stats.size - crypto.NONCE_LENGTH) return cb(0) // Reached end of file. Mark 0 bytes written to 'buffer'
-
-            readNonceAtPath(path, (nonce) => {
-                if (!nonce) return cb(0) // An error occured. Mark 0 bytes written to 'buffer'
-
-                // Create a readstream only for the relevant slice of 'cipher'.
-                // The readstream must start reading from the beginning of the first block of the cipher for the decryption to be valid.
-                const firstBlockOffset = position % crypto.STREAM_BLOCK_SIZE
-                const opts = {                                                          // Offset the stream with 'NONCE_LENGTH' to skip the prepended nonce.
-                    start: crypto.NONCE_LENGTH + position - firstBlockOffset,           // Subtract the offset of the first-block to make the readstream start at beginning of first block.
-                    end: crypto.NONCE_LENGTH + position + firstBlockOffset + length   // Add the offset of the first block to counter the subtraction in 'start'. Otherwise the stream-length would be too short.
-                }
-                const cipherReadStream = fs.createReadStream(path, opts)
-
-                // Wait for the stream to be readable, otherwise '.read' is invalid.
-                cipherReadStream.on('readable', () => {
-                    // 'content' may be shorter than 'length' when near the end of the stream.
-                    // The stream returns 'null' when the end is reached
-                    const cipher = cipherReadStream.read() // Read the stream
-                    cipherReadStream.close() // close stream to ensure on('readable') is not called multiple times
-                    if (!cipher || cipher.length === 0) return cb(0) // end of file reached
-
-                    // Decrypt the file-content
-                    const key = keyProvider.getKeyForPath(path)
-                    const plain = crypto.decryptSlice2(cipher, nonce, key, position, length)
-
-                    plain.copy(buffer) // copy 'plain' into buffer
-                    cb(plain.length) // return number of bytes written to 'buffer'
-                })
-            })
-        })
->>>>>>> 45dedd0a
     },
 
     readP: async function (path, fd, buffer, length, position) {
@@ -413,10 +369,6 @@
     }
 }
 
-<<<<<<< HEAD
-handlers.read = 
-=======
 handlers.write = callbackify(handlers.write)
->>>>>>> 45dedd0a
 
 module.exports = handlers